import numpy as np
import scipy.special
import scipy.ndimage.interpolation
import matplotlib
import astropy.io.fits as fits
import astropy.units as u
import warnings
import logging
from abc import ABC, abstractmethod

from . import utils
from . import conf
from .poppy_core import OpticalElement, Wavefront, BaseWavefront, PlaneType, _RADIANStoARCSEC
from . import geometry

from . import accel_math
from .accel_math import _exp, _r, _float, _complex

from .accel_math import xp, _scipy

if accel_math._NUMEXPR_AVAILABLE:
    import numexpr as ne

_log = logging.getLogger('poppy')

__all__ = ['AnalyticOpticalElement', 'ScalarTransmission', 'ScalarOpticalPathDifference', 'InverseTransmission',
           'BandLimitedCoron', 'BandLimitedCoronagraph', 'IdealFQPM', 'CircularPhaseMask', 'RectangularFieldStop', 'SquareFieldStop',
           'AnnularFieldStop', 'HexagonFieldStop',
           'CircularOcculter', 'BarOcculter', 'FQPM_FFT_aligner', 'CircularAperture',
           'HexagonAperture', 'MultiHexagonAperture', 'NgonAperture', 'MultiCircularAperture', 'RectangleAperture',
           'SquareAperture', 'SecondaryObscuration', 'LetterFAperture', 'AsymmetricSecondaryObscuration',
           'ThinLens',  'GaussianAperture', 'KnifeEdge', 'TiltOpticalPathDifference', 'CompoundAnalyticOptic', 'fixed_sampling_optic']

# ------ Generic Analytic elements -----


class AnalyticOpticalElement(OpticalElement):
    """ Defines an abstract analytic optical element, i.e. one definable by
        some formula rather than by an input OPD or pupil file.

        This class is useless on its own; instead use its various subclasses
        that implement appropriate get_opd and/or get_transmission functions.
        It exists mostly to provide some behaviors & initialization common to
        all analytic optical elements.

        Parameters
        ----------
        name, verbose, oversample, planetype : various
            Same as for OpticalElement
        transmission, opd : string
            These are *not allowed* for Analytic optical elements, and this class will raise an
            error if you try to set one.
        shift_x, shift_y : Optional floats
            Translations of this optic, given in meters relative to the optical
            axis for pupil plane elements, or arcseconds relative to the optical axis
            for image plane elements.
        rotation : Optional float
            Rotation of the optic around its center, given in degrees
            counterclockwise.  Note that if you apply both shift and rotation,
            the optic rotates around its own center, rather than the optical
            axis.

    """

    def __init__(self, shift_x=None, shift_y=None, rotation=None,
                 inclination_x=None, inclination_y=None,
                 **kwargs):
        OpticalElement.__init__(self, **kwargs)

        if shift_x is not None: self.shift_x = shift_x
        if shift_y is not None: self.shift_y = shift_y
        if rotation is not None: self.rotation = rotation
        if inclination_x is not None: self.inclination_x = inclination_x
        if inclination_y is not None: self.inclination_y = inclination_y

        if getattr(self, 'inclination_x', 0) != 0 and getattr(self, 'inclination_y', 0) != 0:
            warnings.warn("It is physically inconsistent to set inclinations on both X and Y at the same time.")
        if np.abs(getattr(self, 'inclination_x', 0)) > 90 or np.abs(getattr(self, 'inclination_y', 0)) > 90:
            warnings.warn("Inclinations should be within the range -90 to 90 degrees")

        # self.shape = None  # no explicit shape required
        self.pixelscale = None

    @property
    def shape(self):  # Analytic elements don't have shape
        return None

    def __str__(self):
        if self.planetype == PlaneType.pupil:
            return "Pupil plane: " + self.name
        elif self.planetype == PlaneType.image:
            return "Image plane: " + self.name
        else:
            return "Optic: " + self.name

    # The following two functions should be replaced by derived subclasses
    # but we provide a default of perfect transmission and zero OPD.
    # Each must return something which is a numpy ndarray.
    def get_opd(self, wave):
        return xp.zeros(wave.shape, dtype=_float())

    def get_transmission(self, wave):
        """ Note that this is the **amplitude** transmission, not the
        total intensity transmission. """
        return xp.ones(wave.shape, dtype=_float())

    # noinspection PyUnusedLocal
    def get_phasor(self, wave):
        """ Compute a complex phasor from an OPD, given a wavelength.

        The returned value should be the complex phasor array as appropriate for
        multiplying by the wavefront amplitude.

        Parameters
        ----------
        wave : float or obj
            either a scalar wavelength or a Wavefront object

        """
        if isinstance(wave, BaseWavefront):
            wavelength = wave.wavelength
        else:
            wavelength = wave
        scale = 2. * np.pi / wavelength.to(u.meter).value
        if accel_math._USE_NUMEXPR:
            trans = self.get_transmission(wave)
            opd = self.get_opd(wave)
            # we first multiply the two scalars, for a slight performance gain
            scalars = 1.j * scale
            # warning, numexpr exp is crash-prone if fed complex64, so we
            # leave the scalars variable as np.complex128 for reliability
            result = ne.evaluate("trans * exp( opd * scalars)")

            # TODO if single-precision, need to cast the result back to that
            # to work around a bug
            # Not sure why numexpr is casting up to complex128
            # see https://github.com/pydata/numexpr/issues/155
            # (Yes this is inefficient to do math as doubles if in single mode, but
            # numexpr is still a net win)
            if conf.double_precision:
                return result
            else:
                return xp.asarray(result, _complex())

        else:
            return self.get_transmission(wave) * xp.exp(1.j * self.get_opd(wave) * scale)

    @utils.quantity_input(wavelength=u.meter)
    def sample(self, wavelength=1e-6 * u.meter, npix=512, grid_size=None, what='amplitude',
               return_scale=False, phase_unit='waves'):
        """ Sample the Analytic Optic onto a grid and return the array

        Parameters
        ----------
        wavelength : astropy.units.Quantity or float
            Wavelength (in meters if unit not given explicitly)
        npix : integer
            Number of pixels for sampling the array
        grid_size : float
            Field of view grid size (diameter) for sampling the optic, in meters for
            pupil plane optics and arcseconds for image planes. Default value is
            taken from the optic's properties, if defined. Otherwise defaults to
            6.5 meters or 2 arcseconds depending on plane.
        what : string
            What to return: optic 'amplitude' transmission, 'intensity' transmission,
            'phase', or 'opd'.  Note that optical path difference, OPD, is given in meters.
        phase_unit : string
            Unit for returned phase array IF what=='phase'. One of 'radians', 'waves', 'meters'.
            ('meters' option is deprecated; use what='opd' instead.)
        return_scale : float
            if True, will return a tuple containing the desired array and a float giving the
            pixel scale.
        """
        if self.planetype != PlaneType.image:
            if grid_size is not None:
                diam = grid_size if isinstance(grid_size, u.Quantity) else grid_size * u.meter
            elif hasattr(self, '_default_display_size'):
                diam = self._default_display_size
            elif hasattr(self, 'pupil_diam'):
                diam = self.pupil_diam * 1
            else:
                diam = 1.0 * u.meter
            w = Wavefront(wavelength=wavelength, npix=npix, diam=diam)
            pixel_scale = diam / (npix * u.pixel)

        else:
            if grid_size is not None:
                fov = grid_size if isinstance(grid_size, u.Quantity) else grid_size * u.arcsec
            elif hasattr(self, '_default_display_size'):
                fov = self._default_display_size
            else:
                fov = 4 * u.arcsec
            pixel_scale = fov / (npix * u.pixel)
            w = Wavefront(wavelength=wavelength, npix=npix, pixelscale=pixel_scale)

        _log.info("Computing {0} for {1} sampled onto {2} pixel grid with pixelscale {3}".format(what, self.name, npix, pixel_scale))
        if what == 'amplitude':
            output_array = self.get_transmission(w)
        elif what == 'intensity':
            output_array = self.get_transmission(w) ** 2
        elif what == 'phase':
            if phase_unit == 'radians':
                output_array = xp.angle(phasor) * 2 * np.pi / wavelength
            elif phase_unit == 'waves':
                output_array = self.get_opd(w) / wavelength
            elif phase_unit == 'meters':
                warnings.warn("'phase_unit' parameter has been deprecated. Use what='opd' instead.",
                              category=DeprecationWarning)
                output_array = self.get_opd(w)
            else:
                warnings.warn("'phase_unit' parameter has been deprecated. Use what='opd' instead.",
                              category=DeprecationWarning)
                raise ValueError('Invalid/unknown phase_unit: {}. Must be one of '
                                 '[radians, waves, meters]'.format(phase_unit))
        elif what == 'opd':
            output_array = self.get_opd(w)
        elif what == 'complex':
            output_array = self.get_phasor(w)
        else:
            raise ValueError('Invalid/unknown what to sample: {}. Must be one of '
                             '[amplitude, intensity, phase, opd, complex]'.format(what))

        if return_scale:
            return output_array, pixel_scale
        else:
            return output_array

    @utils.quantity_input(wavelength=u.meter)
    def to_fits(self, outname=None, what='amplitude', wavelength=1e-6 * u.meter, npix=512, **kwargs):
        """ Save an analytic optic computed onto a grid to a FITS file

        The FITS file is returned to the calling function, and may optionally be
        saved directly to disk.

        Parameters
        ------------
        what : string
            What quantity to save. See the sample function of this class
        wavelength : float
            Wavelength in meters.
        npix : integer
            Number of pixels.
        outname : string, optional
            Filename to write out a FITS file to disk

        See the sample() function for additional optional parameters.

        """
        try:
            from .version import version
        except ImportError:
            version = ''

        kwargs['return_scale'] = True

        if what == 'complex':
            raise ValueError("FITS cannot handle complex arrays directly. Save the amplitude and opd separately.")

        output_array, pixelscale = self.sample(wavelength=wavelength, npix=npix, what=what,
                                               **kwargs)
        output_array = accel_math.ensure_not_on_gpu(output_array)
        long_contents = {'amplitude': "Electric field amplitude transmission",
                         'intensity': "Electric field intensity transmission",
                         'opd': "Optical path difference",
                         'phase': "Wavefront phase delay"}

        phdu = fits.PrimaryHDU(output_array)
        phdu.header['OPTIC'] = (self.name, "Descriptive name of this optic")
        phdu.header['NAME'] = self.name
        phdu.header['SOURCE'] = 'Computed with POPPY'
        phdu.header['VERSION'] = (version, "software version of POPPY")
        phdu.header['CONTENTS'] = (what, long_contents[what])
        phdu.header['PLANETYP'] = (self.planetype.value, "0=unspecified, 1=pupil, 2=image, 3=detector, 4=rot")
        if self.planetype == PlaneType.image:
            phdu.header['PIXELSCL'] = (pixelscale.to(u.arcsec / u.pixel).value, 'Image plane pixel scale in arcsec/pix')
            outFITS[0].header['PIXUNIT'] = ('arcsecond', "Unit for PIXELSCL")
        else:
            phdu.header['PUPLSCAL'] = (pixelscale.to(u.meter / u.pixel).value, 'Pupil plane pixel scale in meter/pix')
            phdu.header['PIXELSCL'] = (phdu.header['PUPLSCAL'], 'Pupil plane pixel scale in meter/pix')
            phdu.header['PIXUNIT'] = ('meter', "Unit for PIXELSCL")
        if what == 'opd':
            phdu.header['BUNIT'] = ('meter', "Optical Path Difference is given in meters.")

        if hasattr(self, 'shift_x'):
            phdu.header['SHIFTX'] = (self.shift_x, "X axis shift of input optic")
        if hasattr(self, 'shift_y'):
            phdu.header['SHIFTY'] = (self.shift_y, "Y axis shift of input optic")
        if hasattr(self, 'rotation'):
            phdu.header['ROTATION'] = (self.rotation, "Rotation of input optic, in deg")

        hdul = fits.HDUList(hdus=[phdu])

        if outname is not None:
            phdu.writeto(outname, overwrite=True)
            _log.info("Output written to " + outname)

        return hdul

    def get_coordinates(self, wave):
        """Get coordinates of this optic, optionally including shifts

        Method: Calls the supplied wave object's coordinates() method,
        then checks for the existence of the following attributes:
        "shift_x", "shift_y", "rotation", "inclination_x", "inclination_y"
        If any of them are present, then the coordinates are modified accordingly.

        Shifts are given by default implicitly in meters for pupil optics and arcseconds for image
        plane optics. Shifts may optionally also be given with explicit units using Astropy Quantities,
        which in this case must be convertable into meters or arcseconds as appropriate.

        Rotations and inclinations are given implicitly in degrees.

        For multiple transformations, the order of operations is:
            shift, rotate, incline.
        """

        y, x = wave.coordinates()
        if hasattr(self, "shift_x"):
            if isinstance(self.shift_x, u.Quantity):
                desired_unit = u.arcsecond if self.planetype == PlaneType.image else u.meter
                shift_value = self.shift_x.to_value(desired_unit)
                x -= float(shift_value)
            else:
                x -= float(self.shift_x)
        if hasattr(self, "shift_y"):
            if isinstance(self.shift_y, u.Quantity):
                desired_unit = u.arcsecond if self.planetype == PlaneType.image else u.meter
                shift_value = self.shift_y.to_value(desired_unit)
                y -= float(shift_value)
            else:
                y -= float(self.shift_y)
        if hasattr(self, "rotation"):
            if isinstance(self.rotation, u.Quantity) and self.rotation.unit==u.degree:
                angle = np.deg2rad(self.rotation).value
            else:
                angle = np.deg2rad(self.rotation)
            xp = np.cos(angle) * x + np.sin(angle) * y
            yp = -np.sin(angle) * x + np.cos(angle) * y
            x = xp
            y = yp
        # inclination around X axis rescales Y, and vice versa:
        if hasattr(self, "inclination_x"):
            y /= np.cos(np.deg2rad(self.inclination_x))
        if hasattr(self, "inclination_y"):
            x /= np.cos(np.deg2rad(self.inclination_y))

        return y, x


class ScalarTransmission(AnalyticOpticalElement):
    """ Uniform transmission between 0 and 1.0 in intensity.

    Either a null optic (empty plane) or some perfect ND filter...
    But most commonly this is just used as a null optic placeholder """

    def __init__(self, name=None, transmission=1.0, **kwargs):
        if name is None:
            name = ("-empty-" if transmission == 1.0 else
                    "Scalar Transmission of {0}".format(transmission))
        AnalyticOpticalElement.__init__(self, name=name, **kwargs)
        self.transmission = float(transmission)
        self.wavefront_display_hint = 'intensity'

    def get_transmission(self, wave):
        res = xp.empty(wave.shape, dtype=_float())
        res.fill(self.transmission)
        return res


class ScalarOpticalPathDifference(AnalyticOpticalElement):
    """Uniform and constant optical path difference

    """
    @utils.quantity_input(opd=u.meter)
    def __init__(self, name=None, opd=1.0*u.micron, **kwargs):
        if name is None:
            name = f'Constant OPD, {opd}'

        super().__init__(name=name, **kwargs)
        self.opd = opd

    def get_opd(self, wave):
        res = xp.empty(wave.shape, dtype=_float())
        res.fill(self.opd.to(u.meter).value)
        return res


class InverseTransmission(AnalyticOpticalElement):
    """ Given any arbitrary OpticalElement with transmission T(x,y)
    return the inverse transmission 1 - T(x,y)

    This is a useful ingredient in the SemiAnalyticCoronagraph algorithm.
    """

    def __init__(self, optic=None):
        super(InverseTransmission, self).__init__()
        if optic is None or not hasattr(optic, 'get_transmission'):
            raise ValueError("Need to supply an valid optic to invert!")
        self.uninverted_optic = optic
        self.name = "1 - " + optic.name
        self.planetype = optic.planetype
        self.pixelscale = optic.pixelscale
        self.oversample = optic.oversample
        if hasattr(self.uninverted_optic, '_default_display_size'):
            self._default_display_size = self.uninverted_optic._default_display_size

    @property
    def shape(self):  # override parent class shape function
        return self.uninverted_optic.shape

    def get_transmission(self, wave):
        return 1 - self.uninverted_optic.get_transmission(wave)

    def get_opd(self, wave):
        return self.uninverted_optic.get_opd(wave)

    def display(self, **kwargs):
        if isinstance(self.uninverted_optic, AnalyticOpticalElement):
            AnalyticOpticalElement.display(self, **kwargs)
        else:
            OpticalElement.display(self, **kwargs)


# ------ Analytic Image Plane elements (coordinates in arcsec) -----

class AnalyticImagePlaneElement(AnalyticOpticalElement):
    """ Parent virtual class for AnalyticOptics which are
    dimensioned in angular units such as arcseconds, rather
    than physical length units such as meters.
    """

    def __init__(self, name='Generic image plane optic', *args, **kwargs):
        AnalyticOpticalElement.__init__(self, name=name, planetype=PlaneType.image, *args, **kwargs)
        self.wavefront_display_hint = 'intensity'  # preferred display for wavefronts at this plane


class BandLimitedCoronagraph(AnalyticImagePlaneElement):
    """ Defines an ideal band limited coronagraph occulting mask.


        Parameters
        ----------
        name : string
            Descriptive name
        kind : string
            Either 'circular' or 'linear'. The linear ones are custom shaped to NIRCAM's design
            with flat bits on either side of the linear tapered bit.
            Also includes options 'nircamcircular' and 'nircamwedge' specialized for the
            JWST NIRCam occulters, including the off-axis ND acq spots and the changing
            width of the wedge occulter.
        sigma : float
            The numerical size parameter, as specified in Krist et al. 2009 SPIE
        wavelength : float
            Wavelength this BLC is optimized for, only for the linear ones.

    """
    allowable_kinds = ['circular', 'linear']
    """ Allowable types of BLC supported by this class"""

    @utils.quantity_input(wavelength=u.meter)
    def __init__(self, name="unnamed BLC", kind='circular', sigma=1, wavelength=None, **kwargs):
        AnalyticImagePlaneElement.__init__(self, name=name, **kwargs)

        self.kind = kind.lower()  # either circular or linear
        if self.kind in ['nircamwedge', 'nircamcircular']:
            import warnings
            warnings.warn('JWST NIRCam specific functionality in poppy.BandLimitedCoron is moving to ' +
                          'webbpsf.NIRCam_BandLimitedCoron. The "nircamwedge" and "nircamcircular" options ' +
                          'in poppy will be removed in a future version of poppy.', DeprecationWarning)
        elif self.kind not in self.allowable_kinds:
            raise ValueError("Invalid value for kind of BLC: " + self.kind)
        self.sigma = float(sigma)  # size parameter. See section 2.1 of Krist et al. SPIE 2007, 2009
        if wavelength is not None:
            self.wavelength = float(wavelength.to_value(u.m))  # wavelength, for selecting the
            # linear wedge option only
        self._default_display_size = 20. * u.arcsec  # default size for onscreen display, sized for NIRCam

    def get_transmission(self, wave):
        """ Compute the amplitude transmission appropriate for a BLC for some given pixel spacing
        corresponding to the supplied Wavefront.

        Based on the Krist et al. SPIE paper on NIRCam coronagraph design

        Note that the equations in Krist et al specify the intensity transmission of the occulter,
        but what we want to return here is the amplitude transmittance. That is the square root
        of the intensity, of course, so the equations as implemented here all differ from those
        written in Krist's SPIE paper by lacking an exponential factor of 2. Thanks to John Krist
        for pointing this out.

        """
        if not isinstance(wave, BaseWavefront):  # pragma: no cover
            raise ValueError("BLC get_transmission must be called with a Wavefront to define the spacing")
        assert (wave.planetype == PlaneType.image)

        y, x = self.get_coordinates(wave)
        if self.kind == 'circular':
            # larger sigma implies narrower peak? TBD verify if this is correct
            #
            r = _r(x, y)
            sigmar = self.sigma * r
            sigmar.clip(np.finfo(sigmar.dtype).tiny, out=sigmar)  # avoid divide by zero -> NaNs

            self.transmission = (1 - (2 * _scipy.special.j1(sigmar) / sigmar) ** 2)
            self.transmission[r == 0] = 0  # special case center point (value based on L'Hopital's rule)
        elif self.kind == 'nircamcircular':
            # larger sigma implies narrower peak? TBD verify if this is correct
            #
            r = _r(x, y)
            sigmar = self.sigma * r
            sigmar.clip(np.finfo(sigmar.dtype).tiny, out=sigmar)  # avoid divide by zero -> NaNs
            self.transmission = (1 - (2 * scipy.special.jn(1, sigmar) / sigmar) ** 2)

            # add in the ND squares. Note the positions are not exactly the same in the two wedges.
            # See the figures  in Krist et al. of how the 6 ND squares are spaced among the 5
            # coronagraph regions
            # Also add in the opaque border of the coronagraph mask holder.
            if self.sigma > 4:
                # MASK210R has one in the corner and one half in the other corner
                wnd = (
                    (y > 5) &
                    (
                            ((x < -5) & (x > -10)) |
                            ((x > 7.5) & (x < 12.5))
                    )
                )
                wborder = ((np.abs(y) > 10) | (x < -10))  # left end of mask holder
            else:
                # the others have two halves on in each corner.
                wnd = (
                    (y > 5) &
                    (np.abs(x) > 7.5) &
                    (np.abs(x) < 12.5)
                )
                wborder = (np.abs(y) > 10)

            self.transmission[wnd] = np.sqrt(1e-3)
            self.transmission[wborder] = 0
            self.transmission[r == 0] = 0  # special case center point (value based on L'Hopital's rule)
        elif self.kind == 'linear':
            sigmar = self.sigma * np.abs(y)
            sigmar.clip(np.finfo(sigmar.dtype).tiny, out=sigmar)  # avoid divide by zero -> NaNs
            self.transmission = (1 - (np.sin(sigmar) / sigmar) ** 2)
        elif self.kind == 'nircamwedge':
            # This is hard-coded to the wedge-plus-flat-regions shape for NIRCAM

            # we want a scale factor that goes from 2 to 6 with 1/5th of it as a fixed part on
            # either end
            # scalefact = np.linspace(1,7, x.shape[1]).clip(2,6)

            # the scale fact should depend on X coord in arcsec, scaling across a 20 arcsec FOV.
            # map flat regions to 2.5 arcsec each?
            # map -7.5 to 2, +7.5 to 6. slope is 4/15, offset is +9.5
            scalefact = (2 + (-x + 7.5) * 4 / 15).clip(2, 6)

            # scalefact *= self.sigma / 2 #;2.2513
            # scalefact *= 2.2513
            # scalefact.shape = (1, x.shape[1])
            # This does not work - shape appears to be curved not linear.
            # This is NOT a linear relationship. See calc_blc_wedge in test_poppy.

            if np.abs(self.wavelength - 2.1e-6) < 0.1e-6:
                polyfitcoeffs = np.array([2.01210737e-04, -7.18758337e-03, 1.12381516e-01,
                                          -1.00877701e+00, 5.72538509e+00, -2.12943497e+01,
                                          5.18745152e+01, -7.97815606e+01, 7.02728734e+01])
            elif np.abs(self.wavelength - 4.6e-6) < 0.1e-6:
                polyfitcoeffs = np.array([9.16195583e-05, -3.27354831e-03, 5.11960734e-02,
                                          -4.59674047e-01, 2.60963397e+00, -9.70881273e+00,
                                          2.36585911e+01, -3.63978587e+01, 3.20703511e+01])
            else:
                raise NotImplemented("No defined NIRCam wedge BLC mask for that wavelength?  ")

            sigmas = scipy.poly1d(polyfitcoeffs)(scalefact)

            sigmar = sigmas * np.abs(y)
            sigmar.clip(np.finfo(sigmar.dtype).tiny, out=sigmar)  # avoid divide by zero -> NaNs
            self.transmission = (1 - (np.sin(sigmar) / sigmar) ** 2)
            # the bar should truncate at +- 10 arcsec:
            self.transmission[np.abs(x) > 10] = 1.0

            # add in the ND squares. Note the positions are not exactly the same in the two wedges.
            # See the figures in Krist et al. of how the 6 ND squares are spaced among the 5
            # coronagraph regions. Also add in the opaque border of the coronagraph mask holder.
            if np.abs(self.wavelength - 2.1e-6) < 0.1e-6:
                # half ND square on each side
                wnd = (
                    (y > 5) &
                    (
                            ((x < -5) & (x > -10)) |
                            ((x > 7.5) & (x < 12.5))
                    )
                )
                wborder = (np.abs(y) > 10)
            elif np.abs(self.wavelength - 4.6e-6) < 0.1e-6:
                wnd = (
                    (y > 5) &
                    (
                            ((x < -7.5) & (x > -12.5)) |
                            (x > 5)
                    )
                )
                wborder = ((np.abs(y) > 10) | (x > 10))  # right end of mask holder

            self.transmission[wnd] = np.sqrt(1e-3)
            self.transmission[wborder] = 0

        if not np.isfinite(self.transmission.sum()):
            _log.warning("There are NaNs in the BLC mask - correcting to zero. (DEBUG LATER?)")
            self.transmission[np.isnan(self.transmission)] = 0
        return self.transmission


BandLimitedCoron = BandLimitedCoronagraph  # Back compatibility for old name.


class IdealFQPM(AnalyticImagePlaneElement):
    """ Defines an ideal 4-quadrant phase mask coronagraph, with its retardance
    set perfectly to 0.5 waves at one specific wavelength and varying linearly on
    either side of that.  "Ideal" in the sense of ignoring chromatic effects other
    than just the direct scaling of the wavelength.

    Parameters
    ----------
    name : string
        Descriptive name
    wavelength : float
        Wavelength in meters for which the FQPM was designed, and at which there
        is exactly 1/2 a wave of retardance.

    """

    @utils.quantity_input(wavelength=u.meter)
    def __init__(self, name="unnamed FQPM ", wavelength=10.65e-6 * u.meter, **kwargs):
        AnalyticImagePlaneElement.__init__(self, **kwargs)
        self.name = name

        self.central_wavelength = wavelength

    def get_opd(self, wave):
        """ Compute the OPD appropriate for a 4QPM for some given pixel spacing
        corresponding to the supplied Wavefront
        """

        if not isinstance(wave, BaseWavefront):  # pragma: no cover
            raise ValueError("4QPM get_opd must be called with a Wavefront to define the spacing")
        assert (wave.planetype == PlaneType.image)

        y, x = self.get_coordinates(wave)
        phase = (1 - np.sign(x) * np.sign(y)) * 0.25

        return phase * self.central_wavelength.to(u.meter).value


class CircularPhaseMask(AnalyticImagePlaneElement):
    """ Circular phase mask coronagraph, with its retardance
    set perfectly at one specific wavelength and varying linearly on
    either side of that.

    Parameters
    ----------
    name : string
        Descriptive name
    radius : float
        Radius of the mask
    wavelength : float
        Wavelength in meters for which the phase mask was designed
    retardance : float
        Optical path delay at that wavelength, specified in waves
        relative to the reference wavelength. Default is 0.5.

    """

    @utils.quantity_input(radius=u.arcsec, wavelength=u.meter)
    def __init__(self, name=None, radius=1*u.arcsec, wavelength=1e-6 * u.meter, retardance=0.5,
                 **kwargs):
        if name is None:
            name = "Phase mask r={:.3g}".format(radius)
        AnalyticImagePlaneElement.__init__(self, name=name, **kwargs)
        self.wavefront_display_hint = 'phase'  # preferred display for wavefronts at this plane
        self._default_display_size = 4*radius

        self.central_wavelength = wavelength
        self.radius = radius
        self.retardance = retardance

    def get_opd(self, wave):
        """ Compute the OPD appropriate for that phase mask for some given pixel spacing
        corresponding to the supplied Wavefront
        """

        if not isinstance(wave, BaseWavefront):  # pragma: no cover
            raise ValueError("get_opd must be called with a Wavefront to define the spacing")
        assert (wave.planetype == PlaneType.image)

        y, x = self.get_coordinates(wave)
        r = _r(x, y)

<<<<<<< HEAD
        self.opd= xp.zeros(wave.shape, dtype=_float())
=======
        self.opd = np.zeros(wave.shape, dtype=_float())
>>>>>>> 89975ba1
        radius = self.radius.to(u.arcsec).value

        self.opd[r <= radius] = self.retardance * self.central_wavelength.to(u.meter).value
        npix = (r <= radius).sum()
        if npix < 50:  # pragma: no cover
            import warnings
            errmsg = "Phase mask is very coarsely sampled: only {} pixels. "\
                     "Improve sampling for better precision!".format(npix)
            warnings.warn(errmsg)
            _log.warn(errmsg)
        return self.opd


class RectangularFieldStop(AnalyticImagePlaneElement):
    """ Defines an ideal rectangular field stop

    Parameters
    ----------
    name : string
        Descriptive name
    width, height: float
        Size of the field stop, in arcseconds. Default 0.5 width, height 5.
    """

    @utils.quantity_input(width=u.arcsec, height=u.arcsec)
    def __init__(self, name="unnamed field stop", width=0.5*u.arcsec, height=5.0*u.arcsec, **kwargs):
        AnalyticImagePlaneElement.__init__(self, **kwargs)
        self.name = name
        self.width = width    # width of square stop in arcseconds.
        self.height = height  # height of square stop in arcseconds.
        self._default_display_size = max(height, width) * 1.2

    def get_transmission(self, wave):
        """ Compute the transmission inside/outside of the field stop.
        """
        if not isinstance(wave, BaseWavefront):  # pragma: no cover
            raise ValueError("IdealFieldStop get_transmission must be called with a Wavefront "
                             "to define the spacing")
        assert (wave.planetype == PlaneType.image)

        y, x = self.get_coordinates(wave)

        w_inside = (
            (abs(y) <= (self.height.to(u.arcsec).value / 2)) &
            (abs(x) <= (self.width.to(u.arcsec).value / 2))
        )
        self.transmission = w_inside.astype(_float())

        return self.transmission


class SquareFieldStop(RectangularFieldStop):
    """ Defines an ideal square field stop

    Parameters
    ----------
    name : string
        Descriptive name
    size : float
        Size of the field stop, in arcseconds. Default 20.
    """

    @utils.quantity_input(size=u.arcsec)
    def __init__(self, name="unnamed field stop", size=20.*u.arcsec, **kwargs):
        RectangularFieldStop.__init__(self, width=size, height=size, **kwargs)
        self.name = name
        self.height = self.width
        self._default_display_size = size * 1.2


class HexagonFieldStop(AnalyticImagePlaneElement):
    """ Defines an ideal hexagonal field stop

    Specify either the side length (= corner radius) or the
    flat-to-flat distance, or the point-to-point diameter, in
    angular units

    Parameters
    ----------
    name : string
        Descriptive name
    side : float, optional
        side length (and/or radius) of hexagon, in arcsec. Overrides flattoflat if both are present.
    flattoflat : float, optional
        Distance between sides (flat-to-flat) of the hexagon, in arcsec. Default is 1.0
    diameter : float, optional
        point-to-point diameter of hexagon. Twice the side length. Overrides flattoflat, but is overridden by side.


    Note you can also specify the standard parameter "rotation" to rotate the hexagon by some amount.

    """

    @utils.quantity_input(side=u.arcsec, diameter=u.arcsec, flattoflat=u.arcsec)
    def __init__(self, name=None, side=None, diameter=None, flattoflat=None, **kwargs):
        if flattoflat is None and side is None and diameter is None:
            self.side = 1.0 * u.arcsec
        elif side is not None:
            self.side = side
        elif diameter is not None:
            self.side = diameter / 2
        else:
            self.side = flattoflat / np.sqrt(3.)

        if name is None:
            name = "Hexagon, side length= {}".format(self.side)

        AnalyticImagePlaneElement.__init__(self, name=name, **kwargs)

    @property
    def diameter(self):
        return self.side * 2

    @property
    def flat_to_flat(self):
        return self.side * np.sqrt(3.)

    def get_transmission(self, wave):
        """ Compute the transmission inside/outside of the occulter.
        """
        if not isinstance(wave, BaseWavefront):  # pragma: no cover
            raise ValueError("HexagonFieldStop get_transmission must be called with a Wavefront "
                             "to define the spacing")
        assert (wave.planetype == PlaneType.image)

        y, x = self.get_coordinates(wave)
        side = self.side.to(u.arcsec).value
        absy = xp.abs(y)

        self.transmission = xp.zeros(wave.shape, dtype=_float())

        w_rect = (
            (xp.abs(x) <= 0.5 * side) &
            (absy <= np.sqrt(3) / 2 * side)
        )
        w_left_tri = (
            (x <= -0.5 * side) &
            (x >= -1 * side) &
            (absy <= (x + 1 * side) * np.sqrt(3))
        )
        w_right_tri = (
            (x >= 0.5 * side) &
            (x <= 1 * side) &
            (absy <= (1 * side - x) * np.sqrt(3))
        )
        self.transmission[w_rect] = 1
        self.transmission[w_left_tri] = 1
        self.transmission[w_right_tri] = 1

        return self.transmission


class AnnularFieldStop(AnalyticImagePlaneElement):
    """ Defines a circular field stop with an (optional) opaque circular center region

    Parameters
    ------------
    name : string
        Descriptive name
    radius_inner : float
        Radius of the central opaque region, in arcseconds. Default is 0.0 (no central opaque spot)
    radius_outer : float
        Radius of the circular field stop outer edge. Default is 10. Set to 0.0 for no outer edge.
    """

    @utils.quantity_input(radius_inner=u.arcsec, radius_outer=u.arcsec)
    def __init__(self, name="unnamed annular field stop", radius_inner=0.0, radius_outer=1.0, **kwargs):
        AnalyticImagePlaneElement.__init__(self, **kwargs)
        self.name = name
        self.radius_inner = radius_inner
        self.radius_outer = radius_outer
        self._default_display_size = 2 * max(radius_outer, radius_inner)

    def get_transmission(self, wave):
        """ Compute the transmission inside/outside of the field stop.
        """
        if not isinstance(wave, BaseWavefront):  # pragma: no cover
            raise ValueError("get_transmission must be called with a Wavefront to define the spacing")
        assert (wave.planetype == PlaneType.image)

        y, x = self.get_coordinates(wave)
        r = _r(x, y)

        radius_inner = self.radius_inner.to(u.arcsec).value
        radius_outer = self.radius_outer.to(u.arcsec).value

        pxscl = wave.pixelscale.to(u.arcsec/u.pixel).value
        ypix = y/pxscl  # The filled_circle_aa code and in particular pxwt doesn't seem reliable with pixel scale <1
        xpix = x/pxscl

        if self.radius_outer > 0:
            self.transmission = geometry.filled_circle_aa(wave.shape, 0, 0, radius_outer/pxscl, xarray=xpix, yarray=ypix)
        else:
            self.transmission = xp.ones(wave.shape, dtype=_float())

        if self.radius_inner > 0:
            self.transmission -= geometry.filled_circle_aa(wave.shape, 0, 0, radius_inner/pxscl, xarray=xpix, yarray=ypix)

        return self.transmission


class CircularOcculter(AnnularFieldStop):
    """ Defines an ideal circular occulter (opaque circle)

    Parameters
    ----------
    name : string
        Descriptive name
    radius : float
        Radius of the occulting spot, in arcseconds. Default is 1.0

    """

    @utils.quantity_input(radius=u.arcsec)
    def __init__(self, name="unnamed occulter", radius=1.0, **kwargs):
        super(CircularOcculter, self).__init__(name=name, radius_inner=radius, radius_outer=0.0, **kwargs)
        self._default_display_size = 10 * u.arcsec


class BarOcculter(AnalyticImagePlaneElement):
    """ Defines an ideal bar occulter (like in MIRI's Lyot coronagraph)

    Parameters
    ----------
    name : string
        Descriptive name
    width : float
        width of the bar stop, in arcseconds. Default is 1.0
    height: float
        heightof the bar stop, in arcseconds. Default is 10.0

    """

    @utils.quantity_input(width=u.arcsec, height=u.arcsec)
    def __init__(self, name="bar occulter", width=1.0*u.arcsec, height=10.0*u.arcsec, **kwargs):
        AnalyticImagePlaneElement.__init__(self, **kwargs)
        self.name = name
        self.width = width
        self.height = height
        self._default_display_size = max(height, width) * 1.2

    def get_transmission(self, wave):
        """ Compute the transmission inside/outside of the occulter.
        """
        if not isinstance(wave, BaseWavefront):  # pragma: no cover
            raise ValueError("get_transmission must be called with a Wavefront to define the spacing")
        assert (wave.planetype == PlaneType.image)

        y, x = self.get_coordinates(wave)

<<<<<<< HEAD
        w_inside = ( (xp.abs(x) <= self.width.to(u.arcsec).value / 2) &
                     (xp.abs(y) <= self.height.to(u.arcsec).value / 2) )
=======
        w_inside = ((np.abs(x) <= self.width.to(u.arcsec).value / 2) &
                    (np.abs(y) <= self.height.to(u.arcsec).value / 2))
>>>>>>> 89975ba1

        self.transmission = xp.ones(wave.shape, dtype=_float())
        self.transmission[w_inside] = 0

        return self.transmission


# ------ Analytic Pupil or Intermediate Plane elements (coordinates in meters) -----

class FQPM_FFT_aligner(AnalyticOpticalElement):
    """  Helper class for modeling FQPMs accurately

    Adds (or removes) a slight wavelength- and pixel-scale-dependent tilt
    to a pupil wavefront, to ensure the correct alignment of the image plane
    FFT'ed PSF with the desired quad pixel alignment for the FQPM.

    This is purely a computational convenience tool to work around the
    pixel coordinate restrictions imposed by the FFT algorithm,
    not a representation of any physical optic.

    Parameters
    ----------
    direction : string
        'forward' or 'backward'

    """

    def __init__(self, name="FQPM FFT aligner", direction='forward', **kwargs):
        AnalyticOpticalElement.__init__(self, name=name, planetype=PlaneType.pupil, **kwargs)
        direction = direction.lower()
        if direction != 'forward' and direction != 'backward':
            raise ValueError("Invalid direction %s, must be either"
                             "forward or backward." % direction)
        self.direction = direction
        self._suppress_display = True
        self.wavefront_display_hint = 'phase'  # preferred display for wavefronts at this plane

    def get_opd(self, wave):
        """ Compute the required tilt needed to get the PSF centered on the corner between
        the 4 central pixels, not on the central pixel itself.
        """

        if not isinstance(wave, BaseWavefront):  # pragma: no cover
            raise ValueError("FQPM get_opd must be called with a Wavefront to define the spacing")
        assert wave.planetype != PlaneType.image, "This optic does not work on image planes"

        fft_im_pixelscale = wave.wavelength / wave.diam / wave.oversample * u.radian
        required_offset = fft_im_pixelscale * 0.5
        if self.direction == 'backward':
            wave._image_centered = 'pixel'
        else:
            required_offset *= -1  # changed in poppy 1.0 for sign convention update
            wave._image_centered = 'corner'
        wave.tilt(required_offset, required_offset)

        # gotta return something... so return a value that will not affect the wave any more.
        return 0  # null OPD


class ParityTestAperture(AnalyticOpticalElement):
    """ Defines a circular pupil aperture with boxes cut out.
    This is mostly a test aperture, which has no symmetry and thus can be used to
    test the various Fourier transform algorithms and sign conventions.

    See also LetterFAperture

    Parameters
    ----------
    name : string
        Descriptive name
    radius : float
        Radius of the pupil, in meters. Default is 1.0

    pad_factor : float, optional
        Amount to oversize the wavefront array relative to this pupil.
        This is in practice not very useful, but it provides a straightforward way
        of verifying during code testing that the amount of padding (or size of the circle)
        does not make any numerical difference in the final result.

    """

    @utils.quantity_input(radius=u.meter)
    def __init__(self, name=None, radius=1.0 * u.meter, pad_factor=1.0, **kwargs):
        if name is None: name = "Asymmetric Parity Test Aperture, radius={}".format(radius)
        AnalyticOpticalElement.__init__(self, name=name, planetype=PlaneType.pupil, **kwargs)
        self.radius = radius
        # for creating input wavefronts - let's pad a bit:
        self.pupil_diam = pad_factor * 2 * self.radius
        self.wavefront_display_hint = 'intensity'  # preferred display for wavefronts at this plane

    def get_transmission(self, wave):
        """ Compute the transmission inside/outside of the occulter.
        """
        if not isinstance(wave, BaseWavefront):  # pragma: no cover
            raise ValueError("CircularAperture get_opd must be called with a Wavefront "
                             "to define the spacing")
        assert (wave.planetype != PlaneType.image)

        radius = self.radius.to(u.meter).value
        y, x = self.get_coordinates(wave)
        r = _r(x, y)

        w_outside = (r > radius)
        self.transmission = xp.ones(wave.shape, dtype=_float())
        self.transmission[w_outside] = 0

        w_box1 = (
            (r > (radius * 0.5)) &
            (xp.abs(x) < radius * 0.1) &
            (y < 0)
        )
        w_box2 = (
            (r > (radius * 0.75)) &
            (xp.abs(y) < radius * 0.2) &
            (x < 0)
        )
        self.transmission[w_box1] = 0
        self.transmission[w_box2] = 0

        return self.transmission


class LetterFAperture(AnalyticOpticalElement):
    """ Define a capital letter F aperture. This is sometimes useful for
    disambiguating pupil orientations. See also AsymmetricParityTestAperture
    and LetterFOpticalPathDifference.
    """

    def __init__(self, name=None, radius=1.0 * u.meter, pad_factor=1.5, **kwargs):
        if name is None: name = f"Letter F Parity Test Aperture, radius={radius}"
        super().__init__(name=name, planetype=PlaneType.pupil, **kwargs)
        self.radius = radius
        # for creating input wavefronts - let's pad a bit:
        self.pupil_diam = pad_factor * 2 * self.radius
        self.wavefront_display_hint = 'intensity'  # preferred display for wavefronts at this plane

    def get_transmission(self, wave):
        """ Compute the transmission inside/outside of the aperture.
        """
        if not isinstance(wave, BaseWavefront):  # pragma: no cover
            raise ValueError("LetterFAperture get_opd must be called with a Wavefront "
                             "to define the spacing")
        assert (wave.planetype != PlaneType.image)

        radius = self.radius.to(u.meter).value
        y, x = self.get_coordinates(wave)
        yr = y / radius
        xr = x / radius

<<<<<<< HEAD
        self.transmission = xp.zeros(wave.shape, dtype=float)
        self.transmission[(xr <  0) & (xr > -0.5) & (xp.abs(yr) < 1)] = 1
        self.transmission[(xr >= 0) & (xr < 0.75) & (xp.abs(yr - 0.75) < 0.25)] = 1
        self.transmission[(xr >= 0) & (xr < 0.5) & (xp.abs(yr) < 0.25)] = 1
=======
        self.transmission = np.zeros(wave.shape, dtype=float)
        self.transmission[(xr < 0) & (xr > -0.5) & (np.abs(yr) < 1)] = 1
        self.transmission[(xr >= 0) & (xr < 0.75) & (np.abs(yr - 0.75) < 0.25)] = 1
        self.transmission[(xr >= 0) & (xr < 0.5) & (np.abs(yr) < 0.25)] = 1
>>>>>>> 89975ba1
        return self.transmission


class LetterFOpticalPathDifference(AnalyticOpticalElement):
    """ Define a capital letter F in OPD. This is sometimes useful for
    disambiguating pupil orientations. See also LetterFAperture.
    """

    def __init__(self, name=None, radius=1.0 * u.meter, pad_factor=1.5, opd=1*u.micron, **kwargs):
        if name is None: name = f"Letter F Parity Test Aperture, radius={radius}"
        super().__init__(name=name, planetype=PlaneType.pupil, **kwargs)
        self.radius = radius
        self._opd_amount = opd.to_value(u.m)
        # for creating input wavefronts - let's pad a bit:
        self.pupil_diam = pad_factor * 2 * self.radius
        self.wavefront_display_hint = 'intensity'  # preferred display for wavefronts at this plane

    def get_opd(self, wave):
        """ Compute the OPD inside/outside of the aperture.
        """
        if not isinstance(wave, BaseWavefront):  # pragma: no cover
            raise ValueError("LetterFAperture get_opd must be called with a Wavefront "
                             "to define the spacing")

        radius = self.radius.to(u.meter).value
        y, x = self.get_coordinates(wave)
        yr = y / radius
        xr = x / radius

        self.opd = np.zeros(wave.shape, dtype=float)
        self.opd[(xr < 0) & (xr > -0.5) & (np.abs(yr) < 1)] = self._opd_amount
        self.opd[(xr >= 0) & (xr < 0.75) & (np.abs(yr - 0.75) < 0.25)] = self._opd_amount
        self.opd[(xr >= 0) & (xr < 0.5) & (np.abs(yr) < 0.25)] = self._opd_amount
        return self.opd


class CircularAperture(AnalyticOpticalElement):
    """ Defines an ideal circular pupil aperture

    Parameters
    ----------
    name : string
        Descriptive name
    radius : float
        Radius of the pupil, in meters. Default is 1.0
    gray_pixel : bool
        Apply gray pixel approximation to return fractional transmission for
        edge pixels that are only partially within this aperture?
    pad_factor : float, optional
        Amount to oversize the wavefront array relative to this pupil.
        This is in practice not very useful, but it provides a straightforward way
        of verifying during code testing that the amount of padding (or size of the circle)
        does not make any numerical difference in the final result.

    """

    @utils.quantity_input(radius=u.meter)
    def __init__(self, name=None, radius=1.0 * u.meter, pad_factor=1.0, planetype=PlaneType.unspecified,
                 gray_pixel=True, **kwargs):

        if name is None:
            name = "Circle, radius={}".format(radius)
        super(CircularAperture, self).__init__(name=name, planetype=planetype, **kwargs)
        if radius <= 0*u.meter:
            raise ValueError("radius must be a positive nonzero number.")
        self.radius = radius
        # for creating input wavefronts - let's pad a bit:
        self.pupil_diam = pad_factor * 2 * self.radius
        self._default_display_size = 3 * self.radius
        self._use_gray_pixel = bool(gray_pixel)

    def get_transmission(self, wave):
        """ Compute the transmission inside/outside of the aperture.
        """
        if not isinstance(wave, BaseWavefront):  # pragma: no cover
            raise ValueError("CircularAperture get_transmission must be called with a Wavefront "
                             "to define the spacing")
        assert (wave.planetype != PlaneType.image)

        y, x = self.get_coordinates(wave)
        radius = self.radius.to(u.meter).value
        if self._use_gray_pixel:
            pixscale = wave.pixelscale.to(u.meter/u.pixel).value
            self.transmission = geometry.filled_circle_aa(wave.shape, 0, 0, radius/pixscale, x/pixscale, y/pixscale)
        else:
            r = _r(x, y)
            self.transmission = (r <= radius).astype(_float())
        return self.transmission


class HexagonAperture(AnalyticOpticalElement):
    """ Defines an ideal hexagonal pupil aperture

    Specify either the side length (= corner radius) or the
    flat-to-flat distance, or the point-to-point diameter.

    Parameters
    ----------
    name : string
        Descriptive name
    side : float, optional
        side length (and/or radius) of hexagon, in meters. Overrides flattoflat if both are present.
    flattoflat : float, optional
        Distance between sides (flat-to-flat) of the hexagon, in meters. Default is 1.0
    diameter : float, optional
        point-to-point diameter of hexagon. Twice the side length. Overrides flattoflat, but is overridden by side.

    """

    @utils.quantity_input(side=u.meter, diameter=u.meter, flattoflat=u.meter)
    def __init__(self, name=None, side=None, diameter=None, flattoflat=None, **kwargs):
        if flattoflat is None and side is None and diameter is None:
            self.side = 1.0 * u.meter
        elif side is not None:
            self.side = side
        elif diameter is not None:
            self.side = diameter / 2
        else:
            self.side = flattoflat / np.sqrt(3.)

        self.pupil_diam = 2 * self.side  # for creating input wavefronts
        self._default_display_size = 3 * self.side
        if name is None:
            name = "Hexagon, side length= {}".format(self.side)

        AnalyticOpticalElement.__init__(self, name=name, planetype=PlaneType.pupil, **kwargs)

    @property
    def diameter(self):
        return self.side * 2

    @property
    def flat_to_flat(self):
        return self.side * np.sqrt(3.)

    def get_transmission(self, wave):
        """ Compute the transmission inside/outside of the occulter.
        """
        if not isinstance(wave, BaseWavefront):  # pragma: no cover
            raise ValueError("HexagonAperture get_transmission must be called with a Wavefront "
                             "to define the spacing")
        assert (wave.planetype != PlaneType.image)

        y, x = self.get_coordinates(wave)
        side = self.side.to(u.meter).value
        absy = xp.abs(y)

        self.transmission = xp.zeros(wave.shape, dtype=_float())

        w_rect = (
            (xp.abs(x) <= 0.5 * side) &
            (absy <= np.sqrt(3) / 2 * side)
        )
        w_left_tri = (
            (x <= -0.5 * side) &
            (x >= -1 * side) &
            (absy <= (x + 1 * side) * np.sqrt(3))
        )
        w_right_tri = (
            (x >= 0.5 * side) &
            (x <= 1 * side) &
            (absy <= (1 * side - x) * np.sqrt(3))
        )
        self.transmission[w_rect] = 1
        self.transmission[w_left_tri] = 1
        self.transmission[w_right_tri] = 1

        return self.transmission


class MultiSegmentAperture(AnalyticOpticalElement, ABC):
    """Abstract base class for an aperture made of sub-apertures
    This is subclassed to hexagons and circles below.
    """

    @utils.quantity_input(segment_size=u.meter, gap=u.meter)
    def __init__(self, name="MultiSegment", segment_size=1, gap=0.01, rings=1,
                 segmentlist=None, center=False, **kwargs):
        self.rings = rings
        self.gap = gap
        AnalyticOpticalElement.__init__(self, name=name, planetype=PlaneType.pupil, **kwargs)

        # spacing between segment centers
        self._segment_spacing = (segment_size + gap).to_value(u.meter)

        self.pupil_diam = (self._segment_spacing) * (2 * self.rings + 1) * u.m

        # make a list of all the segments included in this hex aperture
        if segmentlist is not None:
            self.segmentlist = segmentlist
        else:
            self.segmentlist = list(range(self._n_aper_inside_ring(self.rings + 1)))
            if not center:
                self.segmentlist.remove(0)  # remove center segment 0

    def _n_aper_in_ring(self, n):
        """ How many hexagons or circles in ring N? """
        return 1 if n == 0 else 6 * n

    def _n_aper_inside_ring(self, n):
        """ How many hexagons or circles interior to ring N, not counting N?"""
        return sum([self._n_aper_in_ring(i) for i in range(n)])

    def _aper_in_ring(self, hex_index):
        """ What ring is a given hexagon or circle in?"""
        if hex_index == 0:
            return 0
        for i in range(100):
            if self._n_aper_inside_ring(i) <= hex_index < self._n_aper_inside_ring(i + 1):
                return i
        raise ValueError("Loop exceeded! MultiSegmentAperture is limited to <100 rings of segments.")

    def _aper_radius(self, hex_index):
        """ Radius of a given hexagon from the center """
        ring = self._aper_in_ring(hex_index)
        if ring <= 1:
            return (self._segment_spacing) * ring

    def _aper_center(self, aper_index):
        """ Center coordinates of a given hexagon
        counting clockwise around each ring

        Returns y, x coords

        """
        ring = self._aper_in_ring(aper_index)

        # handle degenerate case of center segment
        # to avoid div by 0 in the main code below
        if ring == 0:
            return 0, 0

        # now count around from the starting point:
        index_in_ring = aper_index - self._n_aper_inside_ring(ring) + 1  # 1-based
        angle_per_hex = 2 * np.pi / self._n_aper_in_ring(ring)  # angle in radians

        radius = (self._segment_spacing) * ring  # like JWST 'B' segments, aka corners for a hexagon
        if np.mod(index_in_ring, ring) == 1:
            angle = angle_per_hex * (index_in_ring - 1)
            ypos = radius * np.cos(angle)
            xpos = radius * np.sin(angle)
        else:
            # find position of previous 'B' type segment.
            last_B_angle = ((index_in_ring - 1) // ring) * ring * angle_per_hex
            ypos0 = radius * np.cos(last_B_angle)
            xpos0 = radius * np.sin(last_B_angle)

            # count around from that corner
            da = (self._segment_spacing) * np.cos(30 * np.pi / 180)
            db = (self._segment_spacing) * np.sin(30 * np.pi / 180)

            whichside = (index_in_ring - 1) // ring  # which of the sides are we on?
            if whichside == 0:
                dx, dy = da, -db
            elif whichside == 1:
                dx, dy = 0, -self._segment_spacing
            elif whichside == 2:
                dx, dy = -da, -db
            elif whichside == 3:
                dx, dy = -da, db
            elif whichside == 4:
                dx, dy = 0, self._segment_spacing
            elif whichside == 5:
                dx, dy = da, db

            xpos = xpos0 + dx * np.mod(index_in_ring - 1, ring)
            ypos = ypos0 + dy * np.mod(index_in_ring - 1, ring)

        return ypos, xpos

    @abstractmethod
    def _one_aperture(self, wave, index, value=1):
        """Implement how to draw one aperture"""
        pass

    def get_transmission(self, wave):
        """ Compute the transmission inside/outside of the occulter.
        """
        if not isinstance(wave, BaseWavefront):
            raise ValueError("get_transmission must be called with a Wavefront to define the spacing")
        assert (wave.planetype != PlaneType.image)

        self.transmission = xp.zeros(wave.shape, dtype=_float())

        for i in self.segmentlist:
            self._one_aperture(wave, i)

        return self.transmission


class MultiHexagonAperture(MultiSegmentAperture):
    """ Defines a hexagonally segmented aperture

    Parameters
    ----------
    name : string
        Descriptive name
    rings : integer
        The number of rings of hexagons to include, not counting the central segment
        (i.e. 2 for a JWST-like aperture, 3 for a Keck-like aperture, and so on)
    side : float, optional
        side length (and/or radius) of hexagon, in meters. Overrides flattoflat if both are present.
    flattoflat : float, optional
        Distance between sides (flat-to-flat) of the hexagon, in meters. Default is 1.0
    gap: float, optional
        Gap between adjacent segments, in meters. Default is 0.01 m = 1 cm
    center : bool, optional
        should the central segment be included? Default is False.
    segmentlist : list of ints, optional
        This allows one to specify that only a subset of segments are present, for a
        partially populated segmented telescope, non-redundant segment set, etc.
        Segments are numbered from 0 for the center segment, 1 for the segment immediately
        above it, and then clockwise around each ring.
        For example, segmentlist=[1,3,5] would make an aperture of 3 segments.


    Note that this routine becomes a bit slow for nrings >4. For repeated computations on
    the same aperture, avoid repeated evaluations of this function. It will be faster to create
    this aperture, evaluate it once, and save the result onto a discrete array, via either
       (1) saving it to a FITS file using the to_fits() method, and then use that in a
       FITSOpticalElement, or
       (2) Use the fixed_sampling_optic function to create an ArrayOpticalElement with
       a sampled version of this.

    """

    @utils.quantity_input(side=u.meter, flattoflat=u.meter, gap=u.meter)
    def __init__(self, name="MultiHex", flattoflat=1.0, side=None, gap=0.01, rings=1,
                 segmentlist=None, center=False, **kwargs):
        if flattoflat is None and side is None:
            self.side = 1.0 * u.meter
        elif side is not None:
            self.side = side
        else:
            self.side = flattoflat / np.sqrt(3.)
        self.flattoflat = self.side * np.sqrt(3)

        super().__init__(name=name, segment_size=self.flattoflat,
                         gap=gap, rings=rings, segmentlist=segmentlist, center=center, **kwargs)

    def _one_aperture(self, wave, index, value=1):
        """ Draw one hexagon into the self.transmission array """

        y, x = self.get_coordinates(wave)
        side = self.side.to(u.meter).value

        ceny, cenx = self._aper_center(index)

        y -= ceny
        x -= cenx
        absy = xp.abs(y)

        w_rect = (
            (np.abs(x) <= 0.5 * side) &
            (absy <= np.sqrt(3) / 2 * side)
        )
        w_left_tri = (
            (x <= -0.5 * side) &
            (x >= -1 * side) &
            (absy <= (x + 1 * side) * np.sqrt(3))
        )
        w_right_tri = (
            (x >= 0.5 * side) &
            (x <= 1 * side) &
            (absy <= (1 * side - x) * np.sqrt(3))
        )

        self.transmission[w_rect] = value
        self.transmission[w_left_tri] = value
        self.transmission[w_right_tri] = value


class NgonAperture(AnalyticOpticalElement):
    """ Defines an ideal N-gon pupil aperture.

    Parameters
    -----------
    name : string
        Descriptive name
    nsides : integer
        Number of sides. Default is 6.
    radius : float
        radius to the vertices, meters. Default is 1.
    rotation : float
        Rotation angle to first vertex, in degrees counterclockwise from the +X axis. Default is 0.
        
    TODO: get_transmission() extremely slow when using CuPy, find better solution
    """

    @utils.quantity_input(radius=u.meter)
    def __init__(self, name=None, nsides=6, radius=1 * u.meter, rotation=0., **kwargs):
        self.radius = radius
        self.nsides = nsides
        self.pupil_diam = 2 * self.radius  # for creating input wavefronts
        if name is None:
            name = "{}-gon, radius= {}".format(self.nsides, self.radius)
        AnalyticOpticalElement.__init__(self, name=name, planetype=PlaneType.pupil, rotation=rotation, **kwargs)

    def get_transmission(self, wave):
        """ Compute the transmission inside/outside of the occulter.
        """
        if not isinstance(wave, BaseWavefront):  # pragma: no cover
            raise ValueError("get_transmission must be called with a Wavefront to define the spacing")
        assert (wave.planetype != PlaneType.image)
        y, x = self.get_coordinates(wave)

        phase = self.rotation * np.pi / 180
        vertices = xp.zeros((self.nsides, 2), dtype=_float())
        for i in range(self.nsides):
            vertices[i,0] = xp.cos(i * 2 * xp.pi / self.nsides + phase)
            vertices[i,1] = xp.sin(i * 2 * xp.pi / self.nsides + phase)
        vertices *= self.radius.to(u.meter).value

        self.transmission = xp.zeros(wave.shape, dtype=_float())
        for row in range(wave.shape[0]):
            pts = xp.asarray(list(zip(x[row], y[row])))
            if accel_math._USE_CUPY:
                ok = matplotlib.path.Path(vertices.get()).contains_points(pts.get()) # extremely slow
            else:
                ok = matplotlib.path.Path(vertices).contains_points(pts)
            self.transmission[row][ok] = 1.0

        return self.transmission


class MultiCircularAperture(MultiSegmentAperture):
    """ Defines a circularly segmented aperture in close compact configuration
    
    Parameters
    ----------
    name : string
        descriptive name
    rings : integer
         The number of rings of hexagons to include, not counting the central segment
    segment_radius : float, optional
        radius of the circular sub-apertures in meters, default is 1 meters
    gap: float, optional
        Gap between adjacent segments, in meters. Default is 0.01 m = 1 cm
    center : bool, optional
        should the central segment be included? Default is True.
    segmentlist : list of ints, optional
        This allows one to specify that only a subset of segments are present, for a
        partially populated segmented telescope, non-redundant segment set, etc.
        Segments are numbered from 0 for the center segment, 1 for the segment immediately
        above it, and then clockwise around each ring.
        For example, segmentlist=[1,3,5] would make an aperture of 3 segments.
    gray_pixel : bool, optional
        Apply gray pixel approximation to return fractional transmission for
        edge pixels that are only partially within this aperture? default : True
    
    """
    
    @utils.quantity_input(segment_radius=u.meter, gap=u.meter)
    def __init__(self, name="multiCirc", rings=1, segment_radius=1.0, gap=0.01,
                 segmentlist=None, center=True, gray_pixel=True, **kwargs):
        self.segment_radius = segment_radius
        segment_diameter = 2*segment_radius

        super().__init__(name=name, segment_size=segment_diameter,
                         gap=gap, rings=rings, segmentlist=segmentlist, center=center, **kwargs)
        self.pupil_diam = (segment_diameter) * (2 * self.rings + 1) + gap * (2*rings)
        
        self._use_gray_pixel = bool(gray_pixel)
        
    def _one_aperture(self, wave, index, value=1):
        """ Draw one circular aperture into the self.transmission array """

        y, x = self.get_coordinates(wave)
        segRadius = self.segment_radius.to(u.meter).value

        ceny, cenx = self._aper_center(index)

        y -= ceny
        x -= cenx
        
        if self._use_gray_pixel:
            pixscale = wave.pixelscale.to(u.meter/u.pixel).value
            tmpTransmission = geometry.filled_circle_aa(wave.shape, 0, 0, segRadius/pixscale, x/pixscale, y/pixscale)
            self.transmission += tmpTransmission 
        else:
            r = _r(x, y)
            del x
            del y

            w_inside = xp.where(r < segRadius)
            del r
            self.transmission[w_inside] = value

        return self.transmission


class RectangleAperture(AnalyticOpticalElement):
    """ Defines an ideal rectangular pupil aperture

    Parameters
    ----------
    name : string
        Descriptive name
    width : float
        width of the rectangle, in meters. Default is 0.5
    height : float
        height of the rectangle, in meters. Default is 1.0
    rotation : float
        Rotation angle for 'width' axis. Default is 0.

    """

    @utils.quantity_input(width=u.meter, height=u.meter)
    def __init__(self, name=None, width=0.5 * u.meter, height=1.0 * u.meter, rotation=0.0, **kwargs):
        self.width = width
        self.height = height
        if name is None:
            name = "Rectangle, size= {s.width:.1f} wide * {s.height:.1f} high".format(s=self)
        AnalyticOpticalElement.__init__(self, name=name, planetype=PlaneType.pupil, rotation=rotation, **kwargs)
        # for creating input wavefronts:
        self.pupil_diam = np.sqrt(self.height ** 2 + self.width ** 2)

    def get_transmission(self, wave):
        """ Compute the transmission inside/outside of the occulter.
        """
        if not isinstance(wave, BaseWavefront):  # pragma: no cover
            raise ValueError("get_transmission must be called with a Wavefront to define the spacing")
        assert (wave.planetype != PlaneType.image)

        y, x = self.get_coordinates(wave)

        w_inside = (
            (abs(y) <= (self.height.to(u.meter).value / 2)) &
            (abs(x) <= (self.width.to(u.meter).value / 2))
        )

        self.transmission = w_inside.astype(dtype=_float())
        return self.transmission


class SquareAperture(RectangleAperture):
    """ Defines an ideal square pupil aperture

    Parameters
    ----------
    name : string
        Descriptive name
    size: float
        side length of the square, in meters. Default is 1.0
    rotation : float
        Rotation angle for the square. Default is 0.

    """

    @utils.quantity_input(size=u.meter)
    def __init__(self, name=None, size=1.0 * u.meter, **kwargs):
        self._size = size
        if name is None:
            name = "Square, side length= {}".format(size)
        RectangleAperture.__init__(self, name=name, width=size, height=size, **kwargs)
        self.size = size
        self.pupil_diam = 2 * self.size  # for creating input wavefronts

    @property
    def size(self):
        return self._size

    @size.setter
    def size(self, value):
        self._size = value
        self.height = value
        self.width = value


class SecondaryObscuration(AnalyticOpticalElement):
    """ Defines the central obscuration of an on-axis telescope including secondary mirror and
    supports

    The number of supports is adjustable but they are always radially symmetric around the center.
    See AsymmetricSecondaryObscuration if you need more flexibility.

    Parameters
    ----------
    secondary_radius : float or astropy Quantity length
        Radius of the circular secondary obscuration, in meters or other unit.
        Default 0.5 m
    n_supports : int
        Number of secondary mirror supports ("spiders"). These will be
        spaced equally around a circle.  Default is 4.
    support_width : float or astropy Quantity length
        Width of each support, in meters or other unit. Default is 0.01 m = 1 cm.
    support_angle_offset : float
        Angular offset, in degrees, of the first secondary support from the X axis.

    """

    @utils.quantity_input(secondary_radius=u.meter, support_width=u.meter)
    def __init__(self, name=None, secondary_radius=0.5 * u.meter, n_supports=4, support_width=0.01 * u.meter,
                 support_angle_offset=0.0, **kwargs):
        if name is None:
            name = "Secondary Obscuration with {0} supports".format(n_supports)
        AnalyticOpticalElement.__init__(self, name=name, planetype=PlaneType.pupil, **kwargs)
        self.secondary_radius = secondary_radius
        self.n_supports = n_supports
        self.support_width = support_width
        self.support_angle_offset = support_angle_offset

        # for creating input wavefronts if this is the first optic in a opticalsystem:
        self.pupil_diam = 4 * self.secondary_radius

    def get_transmission(self, wave):
        """ Compute the transmission inside/outside of the obscuration
        """
        if not isinstance(wave, BaseWavefront):  # pragma: no cover
            raise ValueError("get_transmission must be called with a Wavefront to define the spacing")
        assert (wave.planetype != PlaneType.image)

        self.transmission = xp.ones(wave.shape, dtype=_float())

        y, x = self.get_coordinates(wave)
        r = xp.sqrt(x ** 2 + y ** 2)  # * wave.pixelscale

        self.transmission[r < self.secondary_radius.to(u.meter).value] = 0

        for i in range(self.n_supports):
            angle = 2 * np.pi / self.n_supports * i + np.deg2rad(self.support_angle_offset)

            # calculate rotated x' and y' coordinates after rotation by that angle.
            x_p = np.cos(angle) * x + np.sin(angle) * y
            y_p = -np.sin(angle) * x + np.cos(angle) * y

            self.transmission[(x_p > 0) & (xp.abs(y_p) < self.support_width.to(u.meter).value / 2)] = 0

            # TODO check here for if there are no pixels marked because the spider is too thin.
            # In that case use a grey scale approximation

        return self.transmission


class AsymmetricSecondaryObscuration(SecondaryObscuration):
    """ Defines a central obscuration with one or more supports which can be oriented at
    arbitrary angles around the primary mirror, a la the three supports of JWST

    This also allows for secondary supports that do not intersect with
    the primary mirror center; use the support_offset_x and support_offset_y parameters
    to apply offsets relative to the center for the origin of each strut.

    Parameters
    ----------
    secondary_radius : float
        Radius of the circular secondary obscuration. Default 0.5 m
    support_angle : ndarray or list of floats
        The angle measured counterclockwise from +Y for each support
    support_width : float or astropy Quantity of type length, or list of those
        if scalar, gives the width for all support struts
        if a list, gives separately the width for each support strut independently.
        Widths in meters or other unit if specified. Default is 0.01 m = 1 cm.
    support_offset_x : float, or list of floats.
        Offset in the X direction of the start point for each support.
        if scalar, applies to all supports; if a list, gives a separate offset for each.
    support_offset_y : float, or list of floats.
        Offset in the Y direction of the start point for each support.
        if scalar, applies to all supports; if a list, gives a separate offset for each.
    """

    @utils.quantity_input(support_width=u.meter)
    def __init__(self, support_angle=(0, 90, 240), support_width=0.01 * u.meter,
                 support_offset_x=0.0, support_offset_y=0.0, **kwargs):
        SecondaryObscuration.__init__(self, n_supports=len(support_angle), **kwargs)

        self.support_angle = np.asarray(support_angle)

        if np.isscalar(support_width.value):
            support_width = np.zeros(len(support_angle)) + support_width
        self.support_width = support_width

        if np.isscalar(support_offset_x):
            support_offset_x = xp.zeros(len(support_angle)) + support_offset_x
        self.support_offset_x = support_offset_x

        if np.isscalar(support_offset_y):
            support_offset_y = xp.zeros(len(support_angle)) + support_offset_y
        self.support_offset_y = support_offset_y

    def get_transmission(self, wave):
        """ Compute the transmission inside/outside of the obscuration
        """
        if not isinstance(wave, BaseWavefront):  # pragma: no cover
            raise ValueError("get_transmission must be called with a Wavefront to define the spacing")
        assert (wave.planetype != PlaneType.image)

        self.transmission = xp.ones(wave.shape, dtype=_float())

        y, x = self.get_coordinates(wave)
        r = xp.sqrt(x ** 2 + y ** 2)

        self.transmission[r < self.secondary_radius.to(u.meter).value] = 0

        for angle_deg, width, offset_x, offset_y in zip(self.support_angle,
                                                        self.support_width,
                                                        self.support_offset_x,
                                                        self.support_offset_y):
            angle = np.deg2rad(angle_deg + 90)  # 90 deg offset is to start from the +Y direction

            # calculate rotated x' and y' coordinates after rotation by that angle.
            # and application of offset
            x_p = np.cos(angle) * (x - offset_x) + np.sin(angle) * (y - offset_y)
            y_p = -np.sin(angle) * (x - offset_x) + np.cos(angle) * (y - offset_y)

            self.transmission[(x_p > 0) & (xp.abs(y_p) < width.to(u.meter).value / 2)] = 0

            # TODO check here for if there are no pixels marked because the spider is too thin.
            # In that case use a grey scale approximation

        return self.transmission


class ThinLens(CircularAperture):
    """ An idealized thin lens, implemented as a Zernike defocus term.

    The sign convention adopted is the usual for lenses: a "positive" lens
    is converging (i.e. convex), a "negative" lens is diverging (i.e. concave).

    Recall the sign convention choice that the OPD is positive if the aberrated wavefront
    leads the ideal unaberrated wavefront; a converging wavefront leads at its outer edges
    relative to a flat wavefront.

    In other words, a positive number of waves of defocus indicates a
    lens with more positive OPD at the edges than at the center.

    NOTE - this sign convention was different in prior versions of poppy < 1.0.

    Parameters
    -------------
    nwaves : float
        The number of waves of defocus, peak to valley. May be positive or negative.
        This is applied as a normalization over an area defined by the circumscribing circle
        of the input wavefront. That is, there will be nwaves defocus peak-to-valley
        over the region of the pupil that has nonzero input intensity.
    reference_wavelength : float
        Wavelength, in meters, at which that number of waves of defocus is specified.
    radius : float
        Pupil radius, in meters, over which the Zernike defocus term should be computed
        such that rho = 1 at r = `radius`.
    """

    @utils.quantity_input(reference_wavelength=u.meter)
    def __init__(self, name='Thin lens', nwaves=4.0, reference_wavelength=1e-6 * u.meter,
                 radius=1.0*u.meter, **kwargs):
        self.reference_wavelength = reference_wavelength
        self.nwaves = nwaves
        self.max_phase_delay = reference_wavelength * nwaves
        CircularAperture.__init__(self, name=name, radius=radius, **kwargs)
        self.wavefront_display_hint = 'phase'  # preferred display for wavefronts at this plane

    def get_opd(self, wave):
        y, x = self.get_coordinates(wave)
        r = xp.sqrt(x ** 2 + y ** 2)
        r_norm = r / self.radius.to(u.meter).value

        # don't forget the factor of 0.5 to make the scaling factor apply as peak-to-valley
        # rather than center-to-peak
        defocus_zernike = ((2 * r_norm ** 2 - 1) *
                           (0.5 * self.nwaves * self.reference_wavelength.to(u.meter).value))
        opd = defocus_zernike

        # the thin lens is explicitly also a circular aperture:
        # we use the aperture intensity here to mask the OPD we return, in
        # order to avoid bogus values outside the aperture
        aperture_intensity = CircularAperture.get_transmission(self, wave)
        opd[aperture_intensity == 0] = 0

        return opd


class GaussianAperture(AnalyticOpticalElement):
    """ Defines an ideal Gaussian apodized pupil aperture,
    or at least as much of one as can be fit into a finite-sized
    array

    The Gaussian's width must be set with either the fwhm or w parameters.

    Note that this makes an optic whose electric *field amplitude*
    transmission is the specified Gaussian; thus the intensity
    transmission will be the square of that Gaussian.


    Parameters
    ----------
    name : string
        Descriptive name
    fwhm : float, optional.
        Full width at half maximum for the Gaussian, in meters.
    w : float, optional
        Beam width parameter, equal to fwhm/(2*sqrt(ln(2))).
    pupil_diam : float, optional
        default pupil diameter for cases when it is not otherwise
        specified (e.g. displaying the optic by itself.) Default
        value is 3x the FWHM.

    """

    @utils.quantity_input(fwhm=u.meter, w=u.meter, pupil_diam=u.meter)
    def __init__(self, name=None, fwhm=None, w=None, pupil_diam=None, **kwargs):
        if fwhm is None and w is None:
            raise ValueError("Either the fwhm or w parameter must be set.")
        elif w is not None:
            self.w = w
        elif fwhm is not None:
            self.w = fwhm / (2 * np.sqrt(np.log(2)))

        if pupil_diam is None:
            pupil_diam = 3 * self.fwhm  # for creating input wavefronts
        self.pupil_diam = pupil_diam
        if name is None:
            name = "Gaussian aperture with fwhm ={0:.2f}".format(self.fwhm)
        AnalyticOpticalElement.__init__(self, name=name, planetype=PlaneType.pupil, **kwargs)

    @property
    def fwhm(self):
        return self.w * (2 * np.sqrt(np.log(2)))

    def get_transmission(self, wave):
        """ Compute the transmission inside/outside of the aperture.
        """
        if not isinstance(wave, BaseWavefront):  # pragma: no cover
            raise ValueError("get_transmission must be called with a Wavefront to define the spacing")
        y, x = self.get_coordinates(wave)

        r = xp.sqrt(x ** 2 + y ** 2)

        transmission = np.exp((- (r / self.w.to(u.meter).value) ** 2))

        return transmission


class TiltOpticalPathDifference(AnalyticOpticalElement):
    """A simple tilt in OPD.

    With the sign convention used in poppy, a wavefront that is positively increasing
    in the +X direction will deflect the beam in the -X direction, and so on.

    Parameters
    ----------
    tilt_angle : angle, as an astropy unit
        Angle of the tilt
    rotation : float
        Position angle, in degrees, for the direction in which the beam should be tilted

    use the rotation parameter (available for any AnalyticOpticalElement)
    to adjust the position angle of the tilt

    """
    def __init__(self, name='Tilt', tilt_angle=0.1 * u.arcsec, rotation=0, **kwargs):
        self.tilt_angle = tilt_angle
        super().__init__(name=name, rotation=rotation, **kwargs)

    def get_opd(self, wave):
        # Get local coordinates for this wave; note this will implicitly include any
        # rotation.
        y, x = self.get_coordinates(wave)

        # SIGN CONVENTION: an OPD or wavefront increasing in the -y direction will deflect the beam
        # into the +y direction, and vice versa.
        angle = self.tilt_angle.to_value(u.radian)
        opd = y * -angle

        return opd


# ------ generic analytic optics ------
class KnifeEdge(AnalyticOpticalElement):
    """ A half-infinite opaque plane, with a perfectly sharp edge
    through the origin.

    Use the 'rotation', 'shift_x', and 'shift_y' parameters to adjust
    location and orientation.

    Rotation=0 yields a knife edge oriented vertically (edge parallel to +y)
    with the opaque side to the right.

    """
    def __init__(self, name=None, rotation=0, **kwargs):
        if name is None:
            name = "Knife edge at {} deg".format(rotation)
        AnalyticOpticalElement.__init__(self, name=name, rotation=rotation, **kwargs)

    def get_transmission(self, wave):
        if not isinstance(wave, BaseWavefront):  # pragma: no cover
            raise ValueError("get_transmission must be called with a Wavefront to define the spacing")
        y, x = self.get_coordinates(wave)
        return x < 0


class CompoundAnalyticOptic(AnalyticOpticalElement):
    """ Define a compound analytic optical element made up of the combination
    of two or more individual optical elements.

    This is just a convenience routine for semantic organization of optics.
    It can be useful to keep the list of optical planes cleaner, but
    you can certainly just add a whole bunch of planes all in a row without
    using this class to group them.

    All optics should be of the same plane type (pupil or image); propagation between
    different optics contained inside one compound is not supported.

    Parameters
    ----------
    opticslist : list
        A list of AnalyticOpticalElements to be merged together.
    mergemode : string, default = 'and'
        Method for merging transmissions:
            'and' : resulting transmission is product of constituents. (E.g
                    trans = trans1*trans2)
            'or'  : resulting transmission is sum of constituents, with overlap
                    subtracted.  (E.g. trans = trans1 + trans2 - trans1*trans2)
        In both methods, the resulting OPD is the sum of the constituents' OPDs.

    """

    def _validate_only_analytic_optics(self, optics_list):
        for optic in optics_list:
            if isinstance(optic, AnalyticOpticalElement):
                continue  # analytic elements are allowed
            elif isinstance(optic, InverseTransmission):
                if isinstance(optic.uninverted_optic, AnalyticOpticalElement):
                    continue  # inverted elements are allowed, as long as they're analytic elements
                else:
                    return False  # inverted non-analytic elements aren't allowed, skip the rest
            else:
                return False  # no other types allowed, skip the rest of the list
        return True

    def __init__(self, opticslist=None, name="unnamed", mergemode="and", verbose=True, **kwargs):
        if opticslist is None:
            raise ValueError("Missing required opticslist argument to CompoundAnalyticOptic")
        AnalyticOpticalElement.__init__(self, name=name, verbose=verbose, **kwargs)

        self.opticslist = []
        self.planetype = None

        # check for valid mergemode
        if mergemode == "and":
            self.mergemode = "and"
        elif mergemode == "or":
            self.mergemode = "or"
        else:
            raise ValueError("mergemode must be either 'and' or 'or'.")

        for optic in opticslist:
            if not self._validate_only_analytic_optics(opticslist):
                raise ValueError("Supplied optics list to CompoundAnalyticOptic can "
                                 "only contain AnalyticOptics")
            else:
                # if we are adding the first optic in the list, check what type of optical plane
                # it has
                # for subsequent optics, validate they have the same type
                if len(self.opticslist) == 0:
                    self.planetype = optic.planetype
                elif (self.planetype != optic.planetype and self.planetype != PlaneType.unspecified and
                      optic.planetype != PlaneType.unspecified):
                    raise ValueError("Cannot mix image plane and pupil plane optics in "
                                     "the same CompoundAnalyticOptic")

                self.opticslist.append(optic)
                if hasattr(optic, '_default_display_size'):
                    if hasattr(self, '_default_display_size'):
                        self._default_display_size = max(self._default_display_size,
                                                         optic._default_display_size)
                    else:
                        self._default_display_size = optic._default_display_size
                if hasattr(optic, 'pupil_diam'):
                    if not hasattr(self, 'pupil_diam'):
                        self.pupil_diam = optic.pupil_diam
                    else:
                        self.pupil_diam = max(self.pupil_diam, optic.pupil_diam)

        if self.planetype == PlaneType.pupil:
            if all([hasattr(o, 'pupil_diam') for o in self.opticslist]):
                self.pupil_diam = np.asarray([o.pupil_diam.to(u.meter).value for o in self.opticslist]).max() * u.meter

    def get_transmission(self, wave):
        if self.mergemode == "and":
            trans = xp.ones(wave.shape, dtype=_float())
            for optic in self.opticslist:
                trans *= optic.get_transmission(wave)
        elif self.mergemode == "or":
            trans = xp.zeros(wave.shape, dtype=_float())
            for optic in self.opticslist:
                trans = trans + optic.get_transmission(wave) - trans * optic.get_transmission(wave)
        else:
            raise ValueError("mergemode must be either 'and' or 'or'.")
        self.transmission = trans
        return self.transmission

    def get_opd(self, wave):
        opd = xp.zeros(wave.shape, dtype=_float())

        if self.mergemode == 'and':
            for optic in self.opticslist:
                opd += optic.get_opd(wave)
        elif self.mergemode == "or":
            for optic in self.opticslist:
                # spatially disjoint optics; each only contributes OPD to where it has nonzero transmission.
                trans = optic.get_transmission(wave)
                opd[trans != 0] += optic.get_opd(wave)[trans != 0]
        else:
            raise ValueError("mergemode must be either 'and' or 'or'.")

        self.opd = opd
        return self.opd

# ------ convert analytic optics to array optics ------


def fixed_sampling_optic(optic, wavefront, oversample=2):
    """Convert a variable-sampling AnalyticOpticalElement to a fixed-sampling ArrayOpticalElement

    For a given input optic this produces an equivalent output optic stored in simple arrays rather
    than created each time via function calls.

    If you know a priori the desired sampling will remain constant for some
    application, and don't need any of the other functionality of the
    AnalyticOpticalElement machinery with get_opd and get_transmission functions,
    you can save time by setting the sampling to a fixed value and saving arrays
    computed on that sampling.

    Also, you can use this to evaluate any optic on a finer sampling scale and then bin the
    results to the desired scale, using the so-called gray-pixel approximation. (i.e. the
    value for each output pixel is computed as the average of N*N finer pixels in an
    intermediate array.)

    Parameters
    ----------
    optic : poppy.AnalyticOpticalElement
        Some optical element
    wave : poppy.Wavefront
        A wavefront to define the desired sampling pixel size and number.
    oversample : int
        Subpixel sampling factor for "gray pixel" approximation: the optic will be
        evaluated on a finer pixel scale and then binned down to the desired sampling.

    Returns
    -------
    new_array_optic : poppy.ArrayOpticalElement
        A version of the input optic with fixed arrays for OPD and transmission.

    """
    from .poppy_core import ArrayOpticalElement
    npix = wavefront.shape[0]
    grid_size = npix*u.pixel*wavefront.pixelscale
    _log.debug("Converting {} to fixed sampling with grid_size={}, npix={}, oversample={}".format(
        optic.name, grid_size, npix, oversample))

    if oversample > 1:
        _log.debug("retrieving oversampled opd and transmission arrays")
        sampled_opd = optic.sample(what='opd', npix=npix*oversample, grid_size=grid_size)
        sampled_trans = optic.sample(what='amplitude', npix=npix*oversample, grid_size=grid_size)

        _log.debug("binning down opd and transmission arrays")
        sampled_opd = utils.krebin(sampled_opd, wavefront.shape)/oversample**2
        sampled_trans = utils.krebin(sampled_trans, wavefront.shape)/oversample**2
    else:
        sampled_opd = optic.sample(what='opd', npix=npix, grid_size=grid_size)
        sampled_trans = optic.sample(what='amplitude', npix=npix, grid_size=grid_size)

    return ArrayOpticalElement(opd=sampled_opd,
                               transmission=sampled_trans,
                               pixelscale=wavefront.pixelscale,
                               name=optic.name)<|MERGE_RESOLUTION|>--- conflicted
+++ resolved
@@ -694,11 +694,7 @@
         y, x = self.get_coordinates(wave)
         r = _r(x, y)
 
-<<<<<<< HEAD
         self.opd= xp.zeros(wave.shape, dtype=_float())
-=======
-        self.opd = np.zeros(wave.shape, dtype=_float())
->>>>>>> 89975ba1
         radius = self.radius.to(u.arcsec).value
 
         self.opd[r <= radius] = self.retardance * self.central_wavelength.to(u.meter).value
@@ -949,13 +945,8 @@
 
         y, x = self.get_coordinates(wave)
 
-<<<<<<< HEAD
-        w_inside = ( (xp.abs(x) <= self.width.to(u.arcsec).value / 2) &
-                     (xp.abs(y) <= self.height.to(u.arcsec).value / 2) )
-=======
-        w_inside = ((np.abs(x) <= self.width.to(u.arcsec).value / 2) &
-                    (np.abs(y) <= self.height.to(u.arcsec).value / 2))
->>>>>>> 89975ba1
+        w_inside = ((xp.abs(x) <= self.width.to(u.arcsec).value / 2) &
+                     (xp.abs(y) <= self.height.to(u.arcsec).value / 2)
 
         self.transmission = xp.ones(wave.shape, dtype=_float())
         self.transmission[w_inside] = 0
@@ -1105,17 +1096,10 @@
         yr = y / radius
         xr = x / radius
 
-<<<<<<< HEAD
         self.transmission = xp.zeros(wave.shape, dtype=float)
-        self.transmission[(xr <  0) & (xr > -0.5) & (xp.abs(yr) < 1)] = 1
+        self.transmission[(xr < 0) & (xr > -0.5) & (xp.abs(yr) < 1)] = 1
         self.transmission[(xr >= 0) & (xr < 0.75) & (xp.abs(yr - 0.75) < 0.25)] = 1
         self.transmission[(xr >= 0) & (xr < 0.5) & (xp.abs(yr) < 0.25)] = 1
-=======
-        self.transmission = np.zeros(wave.shape, dtype=float)
-        self.transmission[(xr < 0) & (xr > -0.5) & (np.abs(yr) < 1)] = 1
-        self.transmission[(xr >= 0) & (xr < 0.75) & (np.abs(yr - 0.75) < 0.25)] = 1
-        self.transmission[(xr >= 0) & (xr < 0.5) & (np.abs(yr) < 0.25)] = 1
->>>>>>> 89975ba1
         return self.transmission
 
 
