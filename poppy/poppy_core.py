--- conflicted
+++ resolved
@@ -20,11 +20,7 @@
 import logging
 _log = logging.getLogger('poppy')
 
-<<<<<<< HEAD
 __all__ = ['Wavefront',  'OpticalSystem', 'SemiAnalyticCoronagraph', 'MatrixFTCoronagraph', 'OpticalElement', 'FITSOpticalElement', 'Rotation', 'Detector' ]
-=======
-__all__ = ['Wavefront',  'OpticalSystem', 'SemiAnalyticCoronagraph', 'OpticalElement', 'FITSOpticalElement', 'Rotation', 'Detector', 'PlaneType']
->>>>>>> bdf916f4
 
 # Setup infrastructure for FFTW
 _FFTW_INIT = {}  # dict of array sizes for which we have already performed the required FFTW planning step
