--- conflicted
+++ resolved
@@ -240,13 +240,8 @@
         raise ValueError("If you provide either the `theta` or `rho` input array, you must "
                              "provide both of them.")
 
-<<<<<<< HEAD
     if not np.all(rho.shape==theta.shape):
         raise ValueError('The rho and theta arrays do not have consistent shape.')
-
-
-=======
->>>>>>> 3218dadc
 
     aperture = np.ones(rho.shape)
     aperture[np.where(rho > 1)] = 0.0  # this is the aperture mask
@@ -550,11 +545,7 @@
     A = aperture.sum()
 
     # precompute zernikes
-<<<<<<< HEAD
     Z = np.full((nterms + 1,) + shape, outside,dtype=float)
-=======
-    Z = np.full((nterms + 1,) + shape, outside)
->>>>>>> 3218dadc
     Z[1:] = zernike_basis(nterms=nterms, npix=npix, rho=rho, theta=theta, outside=0.0)
 
 
