language: c

# Setting sudo to false opts in to Travis-CI container-based builds.
sudo: false


env:
    global:
        - TOXENV=''
        - TOXARGS=''
        - TOXPOSARGS=''

        - TOX_CMD='tox --'
        - TOX_ARGS=''

        - PYSYN_CDBS="https://ssb.stsci.edu/trds"

matrix:

    include:
        # do the actual tests.
<<<<<<< HEAD
        # Do a test in Python 3.7
        - env: TOXENV='py37-syn-cov'
=======
        # Do a test in Python 3.8
        - env: TOXENV='py38-cov'
>>>>>>> e05d80c9

        # Check accelerated math version too
        - env: TOXENV='py37-numexpr-cov'

        # Check for Sphinx doc build errors
        - env: TOXENV='docbuild' TOX_ARGS=''

        # Try Astropy development version
        - env: TOXENV='py38-astropydev-test'

        # Try latest versions of all dependencies
        - env: TOXENV='py38-latest-test'

        # Try Astropy & numpy minimum supported versions,
        # and older Python versions
        - env: TOXENV='py36-legacy-test'

install:
    - git clone git://github.com/astropy/ci-helpers.git
    - source ci-helpers/travis/setup_conda.sh
    - pip install tox tox-conda>=0.2
    - pip install --user codecov

script:
   - conda info
   - $TOX_CMD $TOX_ARGS

after_success:
   - codecov

notifications:
  email:
  - mperrin@stsci.edu

deploy:
  provider: pypi
  username: "__token__"
  password:
    secure: ehTNpPSitppZJINBslbzT6bT+/woUTqpO/TATvMxHr+Czv6AgXyX1OZ/XFbNQKTe1Uh+fmPgIeDCh4/21xvFye6jYx9SBu5NyGTFVnFx4Fg1eEGtIkqY113qcACZKfEW/L1yFltto77QSEZwQpVKfgWG6uj2g/0/FrcB8uS3/kFbMxzHbEwE2o/+ff9wDpEA57EOMVWOEqnR6cmQJJCqvVDBNigb9ncQuhMvn6A1u2twTHXLmmUnJJ5vT3h8UUK+9VX4Q2g32RznJUQOidVJ8CLNbcyF4hKhfDRQsO9/OUAbdpW5xj5kLE8r6bHEZ3NTQgr3ZNuAe7/GvMWLeB7wRy5O1FTV+1Tltgp4QzOX+sl460g1iAUus78NvLKRlid9QjjE9aiNYEqoyXJc1O50lm4jWe12qQ1Do8JJNJZX8H7KH/foRqAmTyEkS6jOOXmepLeVOzOP+IrVXHfFp5RJCbhsDjODoSR9IWWzkZsb4nNcUcoLTAnfqpPY5NDQateq5TUqV/tGUG9+fvqH8kZFte0l8qBNrj2mDwTBb1weurucIzCV1MJYTSsjZBkdcBypqrslllza0qYwFi0IEDl3lIX4rz7yN8eczswUzsxL5svgHFXdZEwUqyAnvF7E6qX498o6nWwSfgRrLI+QQGa/sM/PfJa4NEjbdnn5EXRzak0=
  on:
    branch: stable
    tags: true
  skip_existing: true<|MERGE_RESOLUTION|>--- conflicted
+++ resolved
@@ -19,13 +19,8 @@
 
     include:
         # do the actual tests.
-<<<<<<< HEAD
-        # Do a test in Python 3.7
-        - env: TOXENV='py37-syn-cov'
-=======
         # Do a test in Python 3.8
-        - env: TOXENV='py38-cov'
->>>>>>> e05d80c9
+        - env: TOXENV='py38-syn-cov'
 
         # Check accelerated math version too
         - env: TOXENV='py37-numexpr-cov'
